import argparse
import sys
import itertools
import codecs

try:
    import cassandra
    import cassandra.concurrent
except ImportError:
    sys.exit('Python Cassandra driver not installed. You might try \"pip install cassandra-driver\".')

from cassandra.auth import PlainTextAuthProvider #For protocol_version 2
from cassandra.cluster import Cluster

TIMEOUT = 120.0
FETCH_SIZE = 100
DOT_EVERY = 1000
CONCURRENT_BATCH_SIZE = 1000

args = None

def to_utf8(s):
    return codecs.decode(s, 'utf-8')

def log_quiet(msg):
    if not args.quiet:
        sys.stdout.write(msg)
        sys.stdout.flush()


def table_to_cqlfile(session, keyspace, tablename, flt, tableval, filep):
    if flt is None:
        query = 'SELECT * FROM "' + keyspace + '"."' + tablename + '"'
    else:
        query = 'SELECT * FROM ' + flt

    rows = session.execute(query)

    cnt = 0

    def make_non_null_value_encoder(typename):
        if typename == 'blob':
            return session.encoder.cql_encode_bytes
        elif typename.startswith('map'):
            return session.encoder.cql_encode_map_collection
        elif typename.startswith('set'):
            return session.encoder.cql_encode_set_collection
        elif typename.startswith('list'):
            return session.encoder.cql_encode_list_collection
        else:
            return session.encoder.cql_encode_all_types

    def make_value_encoder(typename):
        e = make_non_null_value_encoder(typename)
        return lambda v : session.encoder.cql_encode_all_types(v) if v is None else e(v)

    def make_value_encoders(tableval):
        return dict((to_utf8(k), make_value_encoder(v.data_type.typename)) for k, v in tableval.columns.iteritems())

    def make_row_encoder(tableevel):
        partitions = dict(
            (has_counter, list(to_utf8(k) for k, v in columns))
            for has_counter, columns in itertools.groupby(tableval.columns.iteritems(), lambda (k, v): v.data_type.typename == 'counter')
        )

        keyspace_utf8 = to_utf8(keyspace)
        tablename_utf8 = to_utf8(tablename)

        counters = partitions.get(True, [])
        non_counters = partitions.get(False, [])
        columns = counters + non_counters

        if len(counters) > 0:
            def row_encoder(values):
                set_clause = ", ".join('%s = %s + %s' % (c, c,  values[c]) for c in counters if values[c] != 'NULL')
                where_clause = " AND ".join('%s = %s' % (c, values[c]) for c in non_counters)
                return 'UPDATE "%(keyspace)s"."%(tablename)s" SET %(set_clause)s WHERE %(where_clause)s' % dict(
                        keyspace = keyspace_utf8,
                        tablename = tablename_utf8,
                        where_clause = where_clause,
                        set_clause = set_clause,
                )
        else:
            columns = list(counters + non_counters)
            def row_encoder(values):
                return 'INSERT INTO "%(keyspace)s"."%(tablename)s" (%(columns)s) VALUES (%(values)s)' % dict(
                        keyspace = keyspace_utf8,
                        tablename = tablename_utf8,
<<<<<<< HEAD
                        columns = ', '.join(c for c in columns if values[c]!="NULL"),
                        values = ', '.join(values[c] for c in columns if values[c]!="NULL"),
=======
                        columns = ', '.join('"{}"'.format(c) for c in columns),
                        values = ', '.join(values[c] for c in columns),
>>>>>>> ce041263
                )
        return row_encoder

    value_encoders = make_value_encoders(tableval)
    row_encoder = make_row_encoder(tableval)

    for row in rows:
        values = dict((to_utf8(k), to_utf8(value_encoders[k](v))) for k, v in row.iteritems())
        filep.write("%s;\n" % row_encoder(values))

        cnt += 1

        if (cnt % DOT_EVERY) == 0:
            log_quiet('.')

    if cnt > DOT_EVERY:
        log_quiet('\n')


def can_execute_concurrently(statement):
    if args.sync:
        return False

    if statement.upper().startswith('INSERT') or statement.upper().startswith('UPDATE'):
        return True
    else:
        return False


def import_data(session):
    f = codecs.open(args.import_file, 'r', encoding = 'utf-8')

    cnt = 0

    statement = ''
    concurrent_statements = []

    for line in f:
        statement += line
        if statement.endswith(";\n"):
            if can_execute_concurrently(statement):
                concurrent_statements.append((statement, None))

                if len(concurrent_statements) >= CONCURRENT_BATCH_SIZE:
                    cassandra.concurrent.execute_concurrent(session, concurrent_statements)
                    concurrent_statements = []
            else:
                if len(concurrent_statements) > 0:
                    cassandra.concurrent.execute_concurrent(session, concurrent_statements)
                    concurrent_statements = []

                session.execute(statement)

            statement = ''

            cnt += 1
            if (cnt % DOT_EVERY) == 0:
                log_quiet('.')

    if len(concurrent_statements) > 0:
        cassandra.concurrent.execute_concurrent(session, concurrent_statements)

    if statement != '':
        session.execute(statement)

    if cnt > DOT_EVERY:
        log_quiet('\n')

    f.close()


def get_keyspace_or_fail(session, keyname):
    keyspace = session.cluster.metadata.keyspaces.get(keyname)

    if not keyspace:
        sys.stderr.write('Can\'t find keyspace "' + keyname + '"\n')
        sys.exit(1)

    return keyspace


def get_column_family_or_fail(keyspace, tablename):
    tableval = keyspace.tables.get(tablename)

    if not tableval:
        sys.stderr.write('Can\'t find table "' + tablename + '"\n')
        sys.exit(1)

    return tableval


def export_data(session):
    selection_options = 0

    if args.keyspace is not None:
        selection_options += 1

    if args.cf is not None:
        selection_options += 1

    if args.filter is not None:
        selection_options += 1

    if selection_options > 1:
        sys.stderr.write('--cf, --keyspace and --filter can\'t be combined\n')
        sys.exit(1)

    f = codecs.open(args.export_file, 'w', encoding = 'utf-8')

    keyspaces = None

    if selection_options == 0:
        log_quiet('Exporting all keyspaces\n')
        keyspaces = []
        for keyspace in session.cluster.metadata.keyspaces.keys():
            if keyspace not in ('system', 'system_traces'):
                keyspaces.append(keyspace)

    if args.keyspace is not None:
        keyspaces = args.keyspace

    if keyspaces is not None:
        for keyname in keyspaces:
            keyspace = get_keyspace_or_fail(session, keyname)

            if not args.no_create:
                log_quiet('Exporting schema for keyspace ' + keyname + '\n')
                f.write('DROP KEYSPACE IF EXISTS "' + keyname + '";\n')
                f.write(keyspace.as_cql_query() + '\n')

            for tablename, tableval in keyspace.tables.iteritems():
                if tableval.is_cql_compatible:
                    if not args.no_create:
                        log_quiet('Exporting schema for column family ' + keyname + '.' + tablename + '\n')
                        f.write('DROP TABLE IF EXISTS "' + keyname + '"."' + tablename + '";\n')
                        f.write(tableval.as_cql_query() + ';\n')

                    if not args.no_insert:
                        log_quiet('Exporting data for column family ' + keyname + '.' + tablename + '\n')
                        table_to_cqlfile(session, keyname, tablename, None, tableval, f)

    if args.cf is not None:
        for cf in args.cf:
            if '.' not in cf:
                sys.stderr.write('Invalid keyspace.column_family input\n')
                sys.exit(1)

            keyname = cf.split('.')[0]
            tablename = cf.split('.')[1]

            keyspace = get_keyspace_or_fail(session, keyname)
            tableval = get_column_family_or_fail(keyspace, tablename)

            if tableval.is_cql_compatible:
                if not args.no_create:
                    log_quiet('Exporting schema for column family ' + keyname + '.' + tablename + '\n')
                    f.write('DROP TABLE IF EXISTS "' + keyname + '"."' + tablename + '";\n')
                    f.write(tableval.as_cql_query() + ';\n')

                if not args.no_insert:
                    log_quiet('Exporting data for column family ' + keyname + '.' + tablename + '\n')
                    table_to_cqlfile(session, keyname, tablename, None, tableval, f)

    if args.filter is not None:
        for flt in args.filter:
            stripped = flt.strip()
            cf = stripped.split(' ')[0]

            if '.' not in cf:
                sys.stderr.write('Invalid input\n')
                sys.exit(1)

            keyname = cf.split('.')[0]
            tablename = cf.split('.')[1]


            keyspace = get_keyspace_or_fail(session, keyname)
            tableval = get_column_family_or_fail(keyspace, tablename)

            if not tableval:
                sys.stderr.write('Can\'t find table "' + tablename + '"\n')
                sys.exit(1)

            if not args.no_insert:
                log_quiet('Exporting data for filter "' + stripped + '"\n')
                table_to_cqlfile(session, keyname, tablename, stripped, tableval, f)

    f.close()

def getCredential(self):
    return {'username': args.username, 'password': args.password}

def setup_cluster():
    if args.host is None:
        nodes = ['localhost']
    else:
        nodes = [args.host]

    cluster = None

    if args.protocol_version is not None and args.username is not None and args.password is not None:
        if args.protocol_version == '1':
            credentials = {'username': args.username, 'password': args.password}
            cluster = Cluster(contact_points=nodes, protocol_version=1, auth_provider=getCredential, load_balancing_policy=cassandra.policies.WhiteListRoundRobinPolicy(nodes))
        elif args.protocol_version == '2':
            ap = PlainTextAuthProvider(username=args.username, password=args.password)
            cluster = Cluster(contact_points=nodes, protocol_version=2, auth_provider=ap, load_balancing_policy=cassandra.policies.WhiteListRoundRobinPolicy(nodes))
    else:
        cluster = Cluster(contact_points=nodes, load_balancing_policy=cassandra.policies.WhiteListRoundRobinPolicy(nodes))
    session = cluster.connect()

    session.default_timeout = TIMEOUT
    session.default_fetch_size = FETCH_SIZE
    session.row_factory = cassandra.query.ordered_dict_factory
    return session


def cleanup_cluster(session):
    session.cluster.shutdown()
    session.shutdown()


def main():
    global args

    parser = argparse.ArgumentParser(description='A data exporting tool for Cassandra inspired from mysqldump, with some added slice and dice capabilities.')
    parser.add_argument('--cf', help='export a column family. The name must include the keyspace, e.g. "system.schema_columns". Can be specified multiple times', action='append')
    parser.add_argument('--export-file', help='export data to the specified file')
    parser.add_argument('--filter', help='export a slice of a column family according to a CQL filter. This takes essentially a typical SELECT query stripped of the initial "SELECT ... FROM" part (e.g. "system.schema_columns where keyspace_name =\'OpsCenter\'", and exports only that data. Can be specified multiple times', action='append')
    parser.add_argument('--host', help='the address of a Cassandra node in the cluster (localhost if omitted)')
    parser.add_argument('--import-file', help='import data from the specified file')
    parser.add_argument('--keyspace', help='export a keyspace along with all its column families. Can be specified multiple times', action='append')
    parser.add_argument('--no-create', help='don\'t generate create (and drop) statements', action='store_true')
    parser.add_argument('--no-insert', help='don\'t generate insert statements', action='store_true')
    parser.add_argument('--password', help='set password for authentication (only if protocol_version is set)')
    parser.add_argument('--protocol_version', help='set auth_provider version (required for authentication)')
    parser.add_argument('--quiet', help='quiet progress logging', action='store_true')
    parser.add_argument('--sync', help='import data in synchronous mode (default asynchronous)', action='store_true')
    parser.add_argument('--username', help='set username for auth (only if protocol_version is set)')
    args = parser.parse_args()

    if args.import_file is None and args.export_file is None:
        sys.stderr.write('--import-file or --export-file must be specified\n')
        sys.exit(1)

    if args.import_file is not None and args.export_file is not None:
        sys.stderr.write('--import-file and --export-file can\'t be specified at the same time\n')
        sys.exit(1)

    if args.protocol_version is not None:
    	if args.username is None or args.password is None:
    		sys.stderr.write('--username and --password must be specified\n')
    		sys.exit(1)

    session = setup_cluster()

    if args.import_file:
        import_data(session)
    elif args.export_file:
        export_data(session)

    cleanup_cluster(session)


if __name__ == '__main__':
    main()<|MERGE_RESOLUTION|>--- conflicted
+++ resolved
@@ -86,13 +86,8 @@
                 return 'INSERT INTO "%(keyspace)s"."%(tablename)s" (%(columns)s) VALUES (%(values)s)' % dict(
                         keyspace = keyspace_utf8,
                         tablename = tablename_utf8,
-<<<<<<< HEAD
-                        columns = ', '.join(c for c in columns if values[c]!="NULL"),
+                        columns = ', '.join('"{}"'.format(c) for c in columns if values[c]!="NULL"),
                         values = ', '.join(values[c] for c in columns if values[c]!="NULL"),
-=======
-                        columns = ', '.join('"{}"'.format(c) for c in columns),
-                        values = ', '.join(values[c] for c in columns),
->>>>>>> ce041263
                 )
         return row_encoder
 
